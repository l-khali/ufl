"Differential operators."

__authors__ = "Martin Sandve Alnes"
__date__ = "2008-03-14 -- 2009-01-28"

from ufl.log import ufl_assert, warning
from ufl.common import subdict, mergedicts
from ufl.expr import Expr
from ufl.terminal import Terminal, Tuple
from ufl.zero import Zero
from ufl.scalar import ScalarValue, is_true_ufl_scalar
<<<<<<< HEAD
from ufl.indexing import Indexed, MultiIndex, Index, FixedIndex, extract_indices_for_dx
=======
from ufl.indexing import IndexBase, Index, FixedIndex, MultiIndex, Indexed
>>>>>>> 76e4bbbb
from ufl.variable import Variable
from ufl.tensors import as_tensor
from ufl.tensoralgebra import Identity
from ufl.function import Function, Constant, VectorConstant, TensorConstant
from ufl.basisfunction import BasisFunction

#--- Basic differentiation objects ---

spatially_constant_types = (ScalarValue, Zero, Identity, Constant, VectorConstant, TensorConstant) # FacetNormal: not for higher order geometry!

class Derivative(Expr):
    "Base class for all derivative types."
    __slots__ = ()
    def __init__(self):
        Expr.__init__(self)

class FunctionDerivative(Derivative):
    """Derivative of the integrand of a form w.r.t. the 
    degrees of freedom in a discrete Function."""
    __slots__ = ("_integrand", "_functions", "_basisfunctions")
    
    def __new__(cls, integrand, functions, basisfunctions):
        ufl_assert(is_true_ufl_scalar(integrand),
            "Expecting true UFL scalar expression.")
        ufl_assert(isinstance(functions, Tuple), #and all(isinstance(f, (Function,Indexed)) for f in functions),
            "Expecting Tuple instance with Functions.")
        ufl_assert(isinstance(basisfunctions, Tuple), #and all(isinstance(f, BasisFunction) for f in basisfunctions),
            "Expecting Tuple instance with BasisFunctions.")
        if isinstance(integrand, Zero):
            return Zero()
        return Derivative.__new__(cls)
    
    def __init__(self, integrand, functions, basisfunctions):
        Derivative.__init__(self)
        self._integrand = integrand
        self._functions = functions
        self._basisfunctions = basisfunctions
    
    def operands(self):
        return (self._integrand, self._functions, self._basisfunctions)
    
    def shape(self):
        return ()
    
    def free_indices(self):
        return ()
    
    def index_dimensions(self):
        return {}
    
    def __str__(self):
        return "FunctionDerivative (w.r.t. function %s and using basis function %s) of \n%s" % (self._functions, self._basisfunctions, self._integrand)
    
    def __repr__(self):
        return "FunctionDerivative(%r, %r, %r)" % (self._integrand, self._functions, self._basisfunctions)


def build_unique_indices(operands, multiindex=None, shape=None): # FIXME: Adjust this to match SpatialDerivative requirements
    "Build tuple of unique indices, including repeated ones."
    s = set()
    fi = []
    idims = {}
    for o in operands:
        if isinstance(o, MultiIndex):
            # TODO: This introduces None, better way? 
            ofi = o._indices
            oid = dict((i, None) for i in o) 
            #if shape is None:
            #    shape = (None,)*len(o)
            #oid = dict((i, shape[j]) for (j, i) in enumerate(ofi))
        else:
            ofi = o.free_indices()
            oid = o.index_dimensions()
        
        for i in ofi:
            if i in s:
                ri.append(i)
            else:
                fi.append(i)
                idims[i] = oid[i]
                s.add(i)
    return fi, ri, idims

class SpatialDerivative(Expr):
    def __init__(self, f, ii):
        fi, ri, idims = build_unique_indices((f,), ii)
        self._fi = fi
        self._idims = idims
    
    def free_indices(self):
        return self._fi
    
    def index_dimensions(self):
        return self._idims

def extract_indices_for_dx(expression, idx):
    # Get spatial dimension
    cell = expression.cell()
    if cell is None:
        dim = None
    else:
        dim = cell.dim()
                
    # Find repeated index
    efi = expression.free_indices()
    fi = tuple(i for i in efi if not i == idx)
    ri = ()
    idim = dict(expression.index_dimensions())
    if isinstance(idx, Index):
        if len(fi) == len(efi):
            ufl_assert(dim is not None,
                "Need to know the spatial dimension to compute the shape of derivatives.")
            fi += (idx,) # idx is not repeated
            idim.update(((idx, dim),))
        else:
            ri += (idx,) # idx is repeated
    return fi, ri, idim

class SpatialDerivative(Derivative):
    "Partial derivative of an expression w.r.t. spatial directions given by indices."
    __slots__ = ("_expression", "_index", "_shape", "_free_indices", "_index_dimensions")
    def __new__(cls, expression, index):
        
        # Make sure we have a single valid index
        if isinstance(index, int):
            index = FixedIndex(index)
        if isinstance(index, IndexBase):
            index = MultiIndex((index,))
        ufl_assert(isinstance(index, MultiIndex), "Expecting a valid index type.")
        ufl_assert(len(index) == 1, "Can only handle one differentiation index!")
        idx = index[0]
        
        # Return zero if expression is trivially constant
        if isinstance(expression, spatially_constant_types):
            fi, ri, idim = extract_indices_for_dx(expression, idx)
            return Zero(expression.shape(), fi, idim)
        
        return Derivative.__new__(cls)
    
    def __init__(self, expression, index):
        Derivative.__init__(self)
        self._expression = expression
        
        # Make sure we have a single valid index
        if isinstance(index, int):
            index = FixedIndex(index)
        if isinstance(index, (FixedIndex, Index)):
            index = MultiIndex((index,))
        ufl_assert(isinstance(index, MultiIndex), "Expecting a valid index type.")
        ufl_assert(len(index) == 1, "Can only handle one differentiation index!")
        
        idx = index[0]
        self._index = index
        
<<<<<<< HEAD
        fi, ri, idim = extract_indices_for_dx(expression, idx)
=======
        fi, ri, idim = extract_indices_for_dx(expression, idx) # FIXME: Replace this
>>>>>>> 76e4bbbb
        
        # Store what we need
        self._free_indices = fi
        self._index_dimensions = idim
        self._shape = expression.shape()
    
    def operands(self):
        return (self._expression, self._index)
   
    def free_indices(self):
        return self._free_indices
    
    def index_dimensions(self):
        return self._index_dimensions

    def shape(self):
        return self._shape

    def __str__(self):
        # TODO: Pretty-print for higher order derivatives.
        return "(d[%s] / dx_%s)" % (self._expression, self._index)
    
    def __repr__(self):
        return "SpatialDerivative(%r, %r)" % (self._expression, self._index)

class VariableDerivative(Derivative):
    __slots__ = ("_f", "_v", "_free_indices", "_index_dimensions", "_shape")
    def __new__(cls, f, v):
        # Return zero if expression is trivially independent of Function
        if isinstance(f, Terminal):# and not isinstance(f, Variable):
            free_indices = set(f.free_indices()) ^ set(v.free_indices())
            index_dimensions = mergedicts([f.index_dimensions(), v.index_dimensions()])
            index_dimensions = subdict(index_dimensions, free_indices)
            return Zero(f.shape(), free_indices, index_dimensions)
        return Derivative.__new__(cls)
    
    def __init__(self, f, v):
        Derivative.__init__(self)
        ufl_assert(isinstance(f, Expr), "Expecting an Expr in VariableDerivative.")
        if isinstance(v, Indexed):
            ufl_assert(isinstance(v._expression, Variable), \
                "Expecting a Variable in VariableDerivative.")
            warning("diff(f, v[i]) isn't handled properly in all code.") # FIXME
        else:
            ufl_assert(isinstance(v, Variable), \
                "Expecting a Variable in VariableDerivative.")
        self._f = f
        self._v = v
        fi = f.free_indices()
        vi = v.free_indices()
        fid = f.index_dimensions()
        vid = v.index_dimensions()
        ufl_assert(not (set(fi) ^ set(vi)), \
            "Repeated indices not allowed in VariableDerivative.") # TODO: Allow diff(f[i], v[i])?
        self._free_indices = tuple(fi + vi)
        self._index_dimensions = dict(fid)
        self._index_dimensions.update(vid)
        self._shape = f.shape() + v.shape()
    
    def operands(self):
        return (self._f, self._v)
    
    def free_indices(self):
        return self._free_indices

    def index_dimensions(self):
        return self._index_dimensions
    
    def shape(self):
        return self._shape
    
    def __str__(self):
        return "(d[%s] / d[%s])" % (self._f, self._v)

    def __repr__(self):
        return "VariableDerivative(%r, %r)" % (self._f, self._v)

#--- Compound differentiation objects ---

class Grad(Derivative):
    __slots__ = ("_f", "_dim",)

    def __new__(cls, f):
        # Return zero if expression is trivially constant
        if isinstance(f, spatially_constant_types):
            cell = f.cell()
            ufl_assert(cell is not None, "Can't take gradient of expression with undefined cell...")
            dim = cell.dim()
            free_indices = f.free_indices()
            index_dimensions = subdict(f.index_dimensions(), free_indices)
            return Zero((dim,) + f.shape(), free_indices, index_dimensions)
        return Derivative.__new__(cls)
    
    def __init__(self, f):
        Derivative.__init__(self)
        self._f = f
        cell = f.cell()
        ufl_assert(cell is not None, "Can't take gradient of expression with undefined cell. How did this happen?")
        self._dim = cell.dim()
        ufl_assert(not (f.free_indices()), \
            "TODO: Taking gradient of an expression with free indices, should this be a valid expression? Please provide examples!")
    
    def operands(self):
        return (self._f, )
    
    def free_indices(self):
        return self._f.free_indices()
    
    def index_dimensions(self):
        return self._f.index_dimensions()
    
    def shape(self):
        return (self._dim,) + self._f.shape()
    
    def __str__(self):
        return "grad(%s)" % self._f
    
    def __repr__(self):
        return "Grad(%r)" % self._f

class Div(Derivative):
    __slots__ = ("_f",)

    def __new__(cls, f):
        ufl_assert(f.rank() >= 1, "Can't take the divergence of a scalar.")
        ufl_assert(not (f.free_indices()), \
            "TODO: Taking divergence of an expression with free indices, should this be a valid expression? Please provide examples!")
        # Return zero if expression is trivially constant
        if isinstance(f, spatially_constant_types):
            return Zero(f.shape()[1:]) # No free indices
        return Derivative.__new__(cls)

    def __init__(self, f):
        Derivative.__init__(self)
        self._f = f
    
    def operands(self):
        return (self._f, )
    
    def free_indices(self):
        return self._f.free_indices()
    
    def index_dimensions(self):
        return self._f.index_dimensions()
    
    def shape(self):
        return self._f.shape()[1:]
    
    def __str__(self):
        return "div(%s)" % self._f

    def __repr__(self):
        return "Div(%r)" % self._f

class Curl(Derivative):
    __slots__ = ("_f", "_dim",)
    
    # TODO: Implement __new__ to discover trivial zeros
    
    def __init__(self, f):
        Derivative.__init__(self)
        ufl_assert(f.rank() == 1, "Need a vector.") # TODO: Is curl always 3D?
        ufl_assert(not f.free_indices(), \
            "TODO: Taking curl of an expression with free indices, should this be a valid expression? Please provide examples!")
        self._f = f
        cell = f.cell()
        ufl_assert(cell is not None, "Can't take curl of expression with undefined cell...") # TODO: Is curl always 3D?
        self._dim = cell.dim()
    
    def operands(self):
        return (self._f, )
    
    def free_indices(self):
        return self._f.free_indices()
    
    def index_dimensions(self):
        return self._f.index_dimensions()
    
    def shape(self):
        return (self._dim,)
    
    def __str__(self):
        return "curl(%s)" % self._f
    
    def __repr__(self):
        return "Curl(%r)" % self._f

class Rot(Derivative):
    __slots__ = ("_f",)
    
    # TODO: Implement __new__ to discover trivial zeros

    def __init__(self, f):
        Derivative.__init__(self)
        ufl_assert(f.rank() == 1, "Need a vector.")
        ufl_assert(not f.free_indices(), \
            "TODO: Taking rot of an expression with free indices, should this be a valid expression? Please provide examples!")
        self._f = f
    
    def operands(self):
        return (self._f, )
    
    def free_indices(self):
        return self._f.free_indices()
    
    def index_dimensions(self):
        return self._f.index_dimensions()
    
    def shape(self):
        return ()
    
    def __str__(self):
        return "rot(%s)" % self._f
    
    def __repr__(self):
        return "Rot(%r)" % self._f<|MERGE_RESOLUTION|>--- conflicted
+++ resolved
@@ -9,11 +9,7 @@
 from ufl.terminal import Terminal, Tuple
 from ufl.zero import Zero
 from ufl.scalar import ScalarValue, is_true_ufl_scalar
-<<<<<<< HEAD
-from ufl.indexing import Indexed, MultiIndex, Index, FixedIndex, extract_indices_for_dx
-=======
 from ufl.indexing import IndexBase, Index, FixedIndex, MultiIndex, Indexed
->>>>>>> 76e4bbbb
 from ufl.variable import Variable
 from ufl.tensors import as_tensor
 from ufl.tensoralgebra import Identity
@@ -168,11 +164,7 @@
         idx = index[0]
         self._index = index
         
-<<<<<<< HEAD
-        fi, ri, idim = extract_indices_for_dx(expression, idx)
-=======
         fi, ri, idim = extract_indices_for_dx(expression, idx) # FIXME: Replace this
->>>>>>> 76e4bbbb
         
         # Store what we need
         self._free_indices = fi
