"""This file is useful for external code like tests and form compilers,
since it enables the syntax "from ufl.classes import FooBar" for getting
implementation details not exposed through the default ufl namespace."""

from __future__ import absolute_import

__authors__ = "Martin Sandve Alnes"
<<<<<<< HEAD
__date__ = "2008-08-15 -- 2008-09-17"
=======
__date__ = "2008-08-15 -- 2008-09-14"

# Modified by Anders Logg, 2008
>>>>>>> faaf53be

from .base import UFLObject, Terminal, FloatValue, Compound
from .variable import Variable
from .finiteelement import FiniteElementBase, FiniteElement, MixedElement, VectorElement, TensorElement
from .basisfunction import BasisFunction, TestFunction, TrialFunction, BasisFunctions, TestFunctions, TrialFunctions
from .function import Function, Constant, Functions
from .geometry import FacetNormal
from .indexing import MultiIndex, Indexed, Index, FixedIndex
#from .indexing import AxisType, as_index, as_index_tuple, extract_indices
from .tensors import ListVector, ListMatrix, Tensor
#from .tensors import Vector, Matrix
from .algebra import Sum, Product, Division, Power, Mod, Abs
from .tensoralgebra import Identity, Transposed, Outer, Inner, Dot, Cross, Trace, Determinant, Inverse, Deviatoric, Cofactor
from .mathfunctions import MathFunction, Sqrt, Exp, Ln, Cos, Sin
from .restriction import Restricted, PositiveRestricted, NegativeRestricted
from .differentiation import SpatialDerivative, Diff, Grad, Div, Curl, Rot
from .conditional import Condition, EQ, NE, LE, GE, LT, GT, Conditional
from .form import Form
from .integral import Integral
from .formoperators import Derivative, Action, Rhs, Lhs

# Make sure we import baseoperators which attaches special functions to UFLObject
from . import baseoperators as __baseoperators

# Collect all classes in lists
__classobj = type(UFLObject)
def __issubclass(x, y):
    return isinstance(x, __classobj) and issubclass(x, y)
abstract_classes    = set([UFLObject, Terminal, Compound, Restricted, Condition, MathFunction])
all_ufl_classes     = set([c for c in locals().values() if __issubclass(c, UFLObject)])
ufl_classes         = set([c for c in all_ufl_classes if c not in abstract_classes])
terminal_classes    = set([c for c in ufl_classes if __issubclass(c, Terminal)])
nonterminal_classes = set([c for c in ufl_classes if not __issubclass(c, Terminal)])
compound_classes    = set([c for c in ufl_classes if __issubclass(c, Compound)])
<|MERGE_RESOLUTION|>--- conflicted
+++ resolved
@@ -5,13 +5,9 @@
 from __future__ import absolute_import
 
 __authors__ = "Martin Sandve Alnes"
-<<<<<<< HEAD
 __date__ = "2008-08-15 -- 2008-09-17"
-=======
-__date__ = "2008-08-15 -- 2008-09-14"
 
 # Modified by Anders Logg, 2008
->>>>>>> faaf53be
 
 from .base import UFLObject, Terminal, FloatValue, Compound
 from .variable import Variable
