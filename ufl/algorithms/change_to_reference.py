"""Algorithm for replacing gradients in an expression with reference gradients and coordinate mappings."""

# Copyright (C) 2008-2014 Martin Sandve Alnes
#
# This file is part of UFL.
#
# UFL is free software: you can redistribute it and/or modify
# it under the terms of the GNU Lesser General Public License as published by
# the Free Software Foundation, either version 3 of the License, or
# (at your option) any later version.
#
# UFL is distributed in the hope that it will be useful,
# but WITHOUT ANY WARRANTY; without even the implied warranty of
# MERCHANTABILITY or FITNESS FOR A PARTICULAR PURPOSE. See the
# GNU Lesser General Public License for more details.
#
# You should have received a copy of the GNU Lesser General Public License
# along with UFL. If not, see <http://www.gnu.org/licenses/>.

from six.moves import range
from ufl.log import error, warning
from ufl.assertions import ufl_assert
from ufl.classes import (Terminal, ReferenceGrad, Grad,
                         Jacobian, JacobianInverse, JacobianDeterminant,
                         FacetJacobian, FacetJacobianInverse, FacetJacobianDeterminant,
                         CellFacetJacobian,
                         FacetNormal, CellNormal,
                         CellOrientation, FacetOrientation, QuadratureWeight)
from ufl.constantvalue import as_ufl
from ufl.algorithms.transformer import ReuseTransformer, apply_transformer
from ufl.algorithms.analysis import extract_type
from ufl.indexing import Index, indices
from ufl.tensors import as_tensor, as_vector
from ufl.compound_expressions import determinant_expr, cross_expr, inverse_expr
from ufl.operators import sqrt

class ChangeToReferenceValue(ReuseTransformer):
    def __init__(self):
        ReuseTransformer.__init__(self)

    def form_argument(self, o):
        # Represent 0-derivatives of form arguments on reference element

        element = o.element()

        local_value = PullbackOf(o) # FIXME implement PullbackOf type

        if isinstance(element, FiniteElement):
            S = element.sobolev_space()
            if S == HDiv:
                # Handle HDiv elements with contravariant piola mapping
                # contravariant_hdiv_mapping = (1/det J) * J * PullbackOf(o)
                J = FIXME
                detJ = FIXME
                mapping = (1/detJ) * J
                i, j = indices(2)
                global_value = as_vector(mapping[i, j] * local_value[j], i)
            elif S == HCurl:
                # Handle HCurl elements with covariant piola mapping
                # covariant_hcurl_mapping = JinvT * PullbackOf(o)
                JinvT = FIXME
                mapping = JinvT
                i, j = indices(2)
                global_value = as_vector(mapping[i, j] * local_value[j], i)
            else:
                # Handle the rest with no mapping.
                global_value = local_value
        else:
            error("FIXME: handle mixed element, components need different mappings")

        return global_value

class ChangeToReferenceGrad(ReuseTransformer):
    def __init__(self):
        ReuseTransformer.__init__(self)

    def grad(self, o):

        # FIXME: Handle HDiv elements with contravariant piola mapping specially?
        # FIXME: Handle HCurl elements with covariant piola mapping specially?

        # Peel off the Grads and count them
        ngrads = 0
        while isinstance(o, Grad):
            o, = o.operands()
            ngrads += 1
        f = o

        # Get domain and create Jacobian inverse object
        domain = f.domain()
        Jinv = JacobianInverse(domain)

        # This is an assumption in the below code TODO: Handle grad(grad(.)) for non-affine domains.
        ufl_assert(ngrads == 1 or Jinv.is_cellwise_constant(),
                   "Multiple grads for non-affine domains not currently supported in this algorithm.")

        # Create some new indices
        ii = indices(f.rank()) # Indices to get to the scalar component of f
        jj = indices(ngrads)   # Indices to sum over the local gradient axes with the inverse Jacobian
        kk = indices(ngrads)   # Indices for the leftover inverse Jacobian axes

        # Apply the same number of ReferenceGrad without mappings
        lgrad = f
        for i in range(ngrads):
            lgrad = ReferenceGrad(lgrad)

        # Apply mappings with scalar indexing operations (assumes ReferenceGrad(Jinv) is zero)
        jinv_lgrad_f = lgrad[ii+jj]
        for j, k in zip(jj, kk):
            jinv_lgrad_f = Jinv[j, k]*jinv_lgrad_f

        # Wrap back in tensor shape, derivative axes at the end
        jinv_lgrad_f = as_tensor(jinv_lgrad_f, ii+kk)

        return jinv_lgrad_f

    def reference_grad(self, o):
        error("Not expecting reference grad while applying change to reference grad.")

    def coefficient_derivative(self, o):
        error("Coefficient derivatives should be expanded before applying change to reference grad.")

class ChangeToReferenceGeometry(ReuseTransformer):
    def __init__(self, physical_coordinates_known, coordinate_coefficient_mapping):
        ReuseTransformer.__init__(self)
        self.coordinate_coefficient_mapping = coordinate_coefficient_mapping or {} # FIXME: Use this!
        self.physical_coordinates_known = physical_coordinates_known
        self._rcache = {}

    def jacobian(self, o):
        r = self._rcache.get(o)
        if r is None:
            domain = o.domain()
            x = domain.coordinates()
            if x is None:
                r = o
            else:
                x = self.coordinate_coefficient_mapping[x]
                r = ReferenceGrad(x)
            self._rcache[o] = r
        return r

    def jacobian_inverse(self, o):
        r = self._rcache.get(o)
        if r is None:
            domain = o.domain()
            J = self.jacobian(Jacobian(domain))
            r = inverse_expr(J)
            self._rcache[o] = r
        return r

    def jacobian_determinant(self, o):
        r = self._rcache.get(o)
        if r is None:
            domain = o.domain()
            J = self.jacobian(Jacobian(domain))
            r = determinant_expr(J)
            self._rcache[o] = r
        return r

    def facet_jacobian(self, o):
        r = self._rcache.get(o)
        if r is None:
            domain = o.domain()
            J = self.jacobian(Jacobian(domain))
            RFJ = CellFacetJacobian(domain)
            i, j, k = indices(3)
            r = as_tensor(J[i, k]*RFJ[k, j], (i, j))
            self._rcache[o] = r
        return r

    def facet_jacobian_inverse(self, o):
        r = self._rcache.get(o)
        if r is None:
            domain = o.domain()
            FJ = self.facet_jacobian(FacetJacobian(domain))
            r = inverse_expr(FJ)
            self._rcache[o] = r
        return r

    def facet_jacobian_determinant(self, o):
        r = self._rcache.get(o)
        if r is None:
            domain = o.domain()
            FJ = self.facet_jacobian(FacetJacobian(domain))
            r = determinant_expr(FJ)
            self._rcache[o] = r
        return r

    def spatial_coordinate(self, o):
        "Fall through to coordinate field of domain if it exists."
        if self.physical_coordinates_known:
            return o
        else:
            domain = o.domain()
            x = domain.coordinates()
            if x is None:
                return o
            else:
                x = self.coordinate_coefficient_mapping[x]
                return x

    def cell_coordinate(self, o):
        "Compute from physical coordinates if they are known, using the appropriate mappings."
        if self.physical_coordinates_known:
            r = self._rcache.get(o)
            if r is None:
                K = self.jacobian_inverse(JacobianInverse(domain))
                x = self.spatial_coordinate(SpatialCoordinate(domain))
                x0 = CellOrigin(domain)
                i, j = indices(2)
                X = as_tensor(K[i, j] * (x[j] - x0[j]), (i,))
                r = X
            return r
        else:
            return o

    def facet_cell_coordinate(self, o):
        if self.physical_coordinates_known:
            error("Missing computation of facet reference coordinates from physical coordinates via mappings.")
        else:
            return o

    #def cell_volume(self, o): # FIXME: Validate!
    #    r = self.jacobian_determinant(JacobianDeterminant(o.domain()))
    #    r0 = { "interval": 1.0, "triangle": 0.5, "tetrahedron": 1.0/3.0 } # reference_cell_volume
    #    return abs(r / r0)

    #def facet_area(self, o): # FIXME: Validate!
    #    r = self.facet_jacobian_determinant(FacetJacobianDeterminant(o.domain()))
    #    r0 = FIXME # reference_facet_area
    #    return r / r0

    def cell_normal(self, o):
        warning("Untested complicated code for cell normal. Please report if this works correctly or not.")

        r = self._rcache.get(o)
        if r is None:
            domain = o.domain()
            gdim = domain.geometric_dimension()
            tdim = domain.topological_dimension()

            if tdim == gdim - 1:

                if tdim == 2: # Surface in 3D
                    J = self.jacobian(Jacobian(domain))
                    cell_normal = cross_expr(J[:, 0], J[:, 1])

                elif tdim == 1: # Line in 2D
                    # TODO: Sign here is ambiguous, which normal?
                    cell_normal = as_vector((J[1, 0], -J[0, 0]))

                i = Index()
                cell_normal = cell_normal / sqrt(cell_normal[i]*cell_normal[i])

            elif tdim == gdim:
                cell_normal = as_vector((0.0,)*tdim + (1.0,))

            else:
                error("What do you mean by cell normal in gdim={0}, tdim={1}?".format(gdim, tdim))

            r = cell_normal
        return r

    def facet_normal(self, o):
        r = self._rcache.get(o)
        if r is None:
            domain = o.domain()
            gdim = domain.geometric_dimension()
            tdim = domain.topological_dimension()

            FJ = self.facet_jacobian(FacetJacobian(domain))

            if tdim == 3:
                ufl_assert(gdim == 3, "Inconsistent dimensions.")
                ufl_assert(FJ.shape() == (3, 2), "Inconsistent dimensions.")

                # Compute signed scaling factor
                scale = self.jacobian_determinant(JacobianDeterminant(domain))

                # Compute facet normal direction of 3D cell, product of two tangent vectors
<<<<<<< HEAD
                fo = FacetOrientation(domain)
                ndir = (fo * scale) * cross_expr(FJ[:,0], FJ[:,1])
=======
                ndir = scale * cross_expr(FJ[:, 0], FJ[:, 1])
>>>>>>> 34a22e03

                # Normalise normal vector
                i = Index()
                n = ndir / sqrt(ndir[i]*ndir[i])
                r = n

            elif tdim == 2:
                if gdim == 2:
<<<<<<< HEAD
                    # 2D facet normal in 2D space
                    ufl_assert(FJ.shape() == (2,1), "Inconsistent dimensions.")
=======
                    ufl_assert(FJ.shape() == (2, 1), "Inconsistent dimensions.")
>>>>>>> 34a22e03

                    # Compute facet tangent
                    tangent = as_vector((FJ[0, 0], FJ[1, 0], 0))

                    # Compute cell normal
                    cell_normal = as_vector((0, 0, 1))

                    # Compute signed scaling factor
                    scale = self.jacobian_determinant(JacobianDeterminant(domain))
                else:
<<<<<<< HEAD
                    # 2D facet normal in 3D space
                    ufl_assert(FJ.shape() == (gdim,1), "Inconsistent dimensions.")
=======
                    ufl_assert(FJ.shape() == (gdim, 1), "Inconsistent dimensions.")
>>>>>>> 34a22e03

                    # Compute facet tangent
                    tangent = FJ[:, 0]

                    # Compute cell normal
                    cell_normal = self.cell_normal(CellNormal(domain))

                    # Compute signed scaling factor (input in the manifold case)
                    scale = CellOrientation(domain)

                ufl_assert(len(tangent) == 3, "Inconsistent dimensions.")
                ufl_assert(len(cell_normal) == 3, "Inconsistent dimensions.")

                # Compute normal direction
                cr = cross_expr(tangent, cell_normal)
                if gdim == 2:
                    cr = as_vector((cr[0], cr[1]))
                fo = FacetOrientation(domain)
                ndir = (fo*scale) * cr

                # Normalise normal vector
                i = Index()
                n = ndir / sqrt(ndir[i]*ndir[i])
                r = n

            elif tdim == 1:
                r = FIXME

            self._rcache[o] = r

        ufl_assert(r.shape() == o.shape(), "Inconsistent dimensions (in=%d, out=%d)." % (o.shape()[0], r.shape()[0]))
        return r


def change_to_reference_grad(e):
    """Change Grad objects in expression to products of JacobianInverse and ReferenceGrad.

    Assumes the expression is preprocessed or at least that derivatives have been expanded.

    @param e:
        An Expr or Form.
    """
    return apply_transformer(e, ChangeToReferenceGrad())


def change_to_reference_geometry(e, physical_coordinates_known, coordinate_coefficient_mapping=None):
    """Change GeometricQuantity objects in expression to the lowest level GeometricQuantity objects.

    Assumes the expression is preprocessed or at least that derivatives have been expanded.

    @param e:
        An Expr or Form.
    """
    return apply_transformer(e, ChangeToReferenceGeometry(physical_coordinates_known, coordinate_coefficient_mapping))


def compute_integrand_scaling_factor(domain, integral_type):
    """Change integrand geometry to the right representations."""

    weight = QuadratureWeight(domain)

    if integral_type == "cell":
        scale = abs(JacobianDeterminant(domain)) * weight
    elif integral_type in ["exterior_facet", "exterior_facet_bottom", "exterior_facet_top", "exterior_facet_vert"]:
        scale = FacetJacobianDeterminant(domain) * weight
    elif integral_type in ["interior_facet", "interior_facet_horiz", "interior_facet_vert"]:
        scale = FacetJacobianDeterminant(domain)('+') * weight # TODO: Arbitrary restriction to '+', is that ok?
    elif integral_type == "quadrature":
        scale = weight
    elif integral_type == "point":
        scale = 1

    return scale


def change_integrand_geometry_representation(integrand, scale, integral_type):
    """Change integrand geometry to the right representations."""

    integrand = change_to_reference_grad(integrand)

    integrand = integrand * scale

    if integral_type == "quadrature":
        physical_coordinates_known = True
    else:
        physical_coordinates_known = False
    integrand = change_to_reference_geometry(integrand, physical_coordinates_known)

    return integrand<|MERGE_RESOLUTION|>--- conflicted
+++ resolved
@@ -279,12 +279,8 @@
                 scale = self.jacobian_determinant(JacobianDeterminant(domain))
 
                 # Compute facet normal direction of 3D cell, product of two tangent vectors
-<<<<<<< HEAD
                 fo = FacetOrientation(domain)
-                ndir = (fo * scale) * cross_expr(FJ[:,0], FJ[:,1])
-=======
-                ndir = scale * cross_expr(FJ[:, 0], FJ[:, 1])
->>>>>>> 34a22e03
+                ndir = (fo * scale) * cross_expr(FJ[:, 0], FJ[:, 1])
 
                 # Normalise normal vector
                 i = Index()
@@ -293,12 +289,8 @@
 
             elif tdim == 2:
                 if gdim == 2:
-<<<<<<< HEAD
                     # 2D facet normal in 2D space
-                    ufl_assert(FJ.shape() == (2,1), "Inconsistent dimensions.")
-=======
                     ufl_assert(FJ.shape() == (2, 1), "Inconsistent dimensions.")
->>>>>>> 34a22e03
 
                     # Compute facet tangent
                     tangent = as_vector((FJ[0, 0], FJ[1, 0], 0))
@@ -309,12 +301,8 @@
                     # Compute signed scaling factor
                     scale = self.jacobian_determinant(JacobianDeterminant(domain))
                 else:
-<<<<<<< HEAD
                     # 2D facet normal in 3D space
-                    ufl_assert(FJ.shape() == (gdim,1), "Inconsistent dimensions.")
-=======
                     ufl_assert(FJ.shape() == (gdim, 1), "Inconsistent dimensions.")
->>>>>>> 34a22e03
 
                     # Compute facet tangent
                     tangent = FJ[:, 0]
@@ -333,7 +321,7 @@
                 if gdim == 2:
                     cr = as_vector((cr[0], cr[1]))
                 fo = FacetOrientation(domain)
-                ndir = (fo*scale) * cr
+                ndir = (fo * scale) * cr
 
                 # Normalise normal vector
                 i = Index()
