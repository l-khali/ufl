--- conflicted
+++ resolved
@@ -26,18 +26,10 @@
 # TODO: How do we know that we have tested the signature reliably enough?
 
 def domain_numbering2(*domains):
-<<<<<<< HEAD
     renumbering = {}
     for i,domain in enumerate(domains):
         renumbering[domain] = i
     return renumbering
-=======
-    items = []
-    for i, domain in enumerate(domains):
-        key = (domain.cell(), domain.label())
-        items.append((key, i))
-    return dict(items)
->>>>>>> 34a22e03
 
 def domain_numbering(*cells):
     return domain_numbering2(*[as_domain(c) for c in cells])
@@ -300,11 +292,9 @@
                         #print; print expr
                         reprs.add(repr(expr))
                         hashes.add(hash(expr))
-
                         # This numbering needs to be recreated to count 'domain' as 0 each time:
-                        renumbering = { domain: 0, f: 0 }
-
-                        yield compute_terminal_hashdata(expr, renumbering)
+                        dn = domain_numbering2(*[domain])
+                        yield compute_terminal_hashdata(expr, dn)
 
         c, d, r, h = self.compute_unique_terminal_hashdatas(forms())
         c0 = num_exprs * len(cells) # Number of actually unique cases from a code generation perspective
@@ -528,4 +518,4 @@
 
 # Don't touch these lines, they allow you to run this file directly
 if __name__ == "__main__":
-    main()+    main()
