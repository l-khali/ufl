--- conflicted
+++ resolved
@@ -563,13 +563,8 @@
 #        "Return whether this expression is spatially constant over each cell."
 #        # For product cells, this is only true for some but not all facets. Seems like too much work to fix right now.
 #        # Only true for a piecewise linear coordinate field with simplex _facets_.
-<<<<<<< HEAD
-#        is_piecewise_linear = self._domain.coordinate_element().degree() == 1
-#        return is_piecewise_linear and self._domain.cell().has_simplex_facets()
-=======
 #        is_piecewise_linear = self._domain.ufl_coordinate_element().degree() == 1
 #        return is_piecewise_linear and self._domain.ufl_cell().has_simplex_facets()
->>>>>>> 9ced9954
 
 # TODO: Implement in apply_geometry_lowering and enable
 #@ufl_type()
