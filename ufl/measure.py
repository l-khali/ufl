--- conflicted
+++ resolved
@@ -415,11 +415,7 @@
 
         # Check that we have an integer subdomain or a string
         # ("everywhere" or "otherwise", any more?)
-<<<<<<< HEAD
-        ufl_assert(isinstance(subdomain_id, (int, string_types)),
-=======
-        ufl_assert(isinstance(subdomain_id, (str, numbers.Integral)),
->>>>>>> db8cd42b
+        ufl_assert(isinstance(subdomain_id, string_types + (numbers.Integral,)),
                    "Expecting integer or string domain id.")
 
         # If we don't have an integration domain, try to find one in
